/**
 * Google Gemini API service - FIXED VERSION
 * Solves MAX_TOKENS issue by disabling thinking and increasing limits
 */

export interface GeminiResponse<T = any> {
  data?: T
  error?: string
  success: boolean
}

export interface CarbonFootprintAnalysis {
  totalEmissionsKgCO2: number
  averageEmissionsPerProduct: number
  lowestEmissionProducts: Array<{
    productId: string
    productTitle: string
    estimatedEmissionsKgCO2: number
    reasoning: string
  }>
  analysis: string
  recommendations: string[]
}

export interface SmallBusinessAnalysis {
  smallBusinesses: Array<{
    businessId: string
    businessName: string
    isSmallBusiness: boolean
    confidence: number
    reasoning: string
    employeeEstimate?: number
    businessType?: string
  }>
  totalBusinesses: number
  smallBusinessCount: number
  analysis: string
  recommendations: string[]
}

export interface ColorPaletteAnalysis {
  colors: Array<{
    hex: string;
    name: string;
    percentage: number;
    description: string;
  }>;
  overallDescription: string;
  mood: string;
  style: string;
}

class GeminiService {
  private apiKey: string | null = null
  private baseURL = 'use env'

  constructor() {
<<<<<<< HEAD
    // Put your Gemini API key here:
    this.apiKey = "AIzaSyAp6ANRRTeT-bbnmJQWtxsc6KSQ54VS7Is"
=======
    // Read API key from environment variables
    // In Vite, environment variables must be prefixed with VITE_ to be accessible in the browser
    this.apiKey = import.meta.env.VITE_GEMINI_API_KEY || null
>>>>>>> 8d5d4037
  }

  /**
   * Set the API key for Gemini
   */
  setApiKey(apiKey: string) {
    this.apiKey = apiKey
  }

  /**
   * Generic method to make API calls to Gemini - FIXED for token limits
   */
  async makeAPICall<T>(
    prompt: string,
    modelName: string = 'gemini-2.5-flash',
    apiKey?: string
  ): Promise<GeminiResponse<T>> {
    const key = apiKey || this.apiKey

    if (!key) {
      return {
        success: false,
        error: 'API key not provided. Please set your Gemini API key.',
      }
    }

    try {
      const url = `${this.baseURL}/${modelName}:generateContent`
      
      const requestBody = {
        contents: [{
          parts: [{
            text: prompt
          }]
        }],
        generationConfig: {
          temperature: 0.1, // Lower for faster, more consistent responses
          topK: 10,
          topP: 0.5,
          maxOutputTokens: 2048, // Increased token limit
          // DISABLE THINKING to save tokens
          thinkingConfig: {
            thinkingBudget: 0 // This disables the "thinking" that was using 1023 tokens
          }
        }
      }
      
      const response = await fetch(url, {
        method: 'POST',
        headers: {
          'Content-Type': 'application/json',
          'x-goog-api-key': key,
        },
        body: JSON.stringify(requestBody),
      })

      if (!response.ok) {
        const errorText = await response.text()
        throw new Error(`HTTP ${response.status}: ${errorText}`)
      }

      const data = await response.json()

      if (data.candidates && data.candidates.length > 0) {
        const candidate = data.candidates[0]
        
        // Check for issues
        if (candidate.finishReason === 'SAFETY') {
          return {
            success: false,
            error: 'Response blocked by safety filters'
          }
        }

        if (candidate.finishReason === 'MAX_TOKENS') {
          return {
            success: false,
            error: 'Response still hitting token limit - trying fallback'
          }
        }

        // Extract text from response
        const generatedText = candidate.content?.parts?.[0]?.text

        if (!generatedText) {
          return {
            success: false,
            error: `No text generated. Reason: ${candidate.finishReason || 'unknown'}`
          }
        }

        return {
          success: true,
          data: generatedText,
        }
      } else {
        return {
          success: false,
          error: 'No response candidates returned'
        }
      }

    } catch (error) {
      return {
        success: false,
        error: error instanceof Error ? error.message : 'Network or API error',
      }
    }
  }

  /**
   * Analyze color palette of products using Gemini - FULL DETAILED VERSION
   */
  async analyzeColorPalette(
    products: Array<{
      id: string
      title: string
      imageUrl: string
      description?: string
      vendor?: string
      productType?: string
    }>,
    apiKey?: string
  ): Promise<GeminiResponse<any>> {
    
    const sampleProducts = products.slice(0, 10) // Analyze up to 10 products
    const prompt = `Analyze the color palette and style trends from these ${sampleProducts.length} fashion/lifestyle products and extract the dominant colors. For each product, I'll provide the title, description, vendor, and type.

Products to analyze:
${sampleProducts.map((product, index) => `
${index + 1}. ${product.title}
   Description: ${product.description || 'No description'}
   Vendor: ${product.vendor || 'Unknown'}
   Type: ${product.productType || 'Unknown'}
`).join('')}

Please analyze the overall color trends and provide a JSON response in this exact format:
{
  "colors": [
    {
      "hex": "#hexcode",
      "name": "Color Name",
      "percentage": 25,
      "description": "Brief description of this color's role in the palette"
    }
  ],
  "overallDescription": "A detailed paragraph describing the overall color palette and what it says about the user's style preferences and aesthetic choices",
  "mood": "The mood/feeling the palette conveys (e.g., 'Warm and Earthy', 'Cool and Minimalist', 'Bold and Energetic')",
  "style": "The style category that best describes this palette (e.g., 'Bohemian Chic', 'Modern Minimalist', 'Vibrant Eclectic', 'Classic Elegant')"
}

Extract 4-6 dominant colors that would represent this collection, ensure percentages add up to 100, and provide insightful descriptions about the user's color preferences and style based on the product types, brands, and descriptions provided.

IMPORTANT: Respond with ONLY valid JSON, no additional text or markdown formatting.`

    try {
      const response = await this.makeAPICall<string>(prompt, 'gemini-2.5-flash', apiKey)
      
      if (!response.success) {
        // Smart fallback based on your products
        return this.createColorFallback(products)
      }

      try {
        // Try to parse JSON response
        const cleanResponse = (response.data as string).replace(/```json|```/g, '').trim()
        const analysis = JSON.parse(cleanResponse)
        
        return {
          success: true,
          data: analysis,
        }
      } catch (parseError) {
        return this.createColorFallback(products)
      }
    } catch (error) {
      return this.createColorFallback(products)
    }
  }

  /**
   * Smart color fallback based on actual product analysis
   */
  private createColorFallback(products: any[]): GeminiResponse<any> {
    // Analyze your actual products to determine style
    const allText = products.map(p => `${p.title} ${p.vendor || ''} ${p.productType || ''}`).join(' ').toLowerCase()
    
    let palette: Partial<ColorPaletteAnalysis>
    if (allText.includes('luxury') || allText.includes('premium') || allText.includes('designer')) {
      palette = {
        colors: [
          { hex: "#000000", name: "Jet Black", percentage: 40, description: "Luxury foundation" },
          { hex: "#FFFFFF", name: "Pure White", percentage: 30, description: "Clean elegance" },
          { hex: "#C0C0C0", name: "Silver", percentage: 20, description: "Premium accent" },
          { hex: "#8B4513", name: "Rich Brown", percentage: 10, description: "Warm luxury" }
        ],
        mood: "Sophisticated Luxury",
        style: "High-End Minimalist"
      }
    } else if (allText.includes('organic') || allText.includes('natural') || allText.includes('eco')) {
      palette = {
        colors: [
          { hex: "#228B22", name: "Forest Green", percentage: 35, description: "Natural connection" },
          { hex: "#DEB887", name: "Warm Beige", percentage: 30, description: "Organic neutral" },
          { hex: "#8B4513", name: "Earth Brown", percentage: 25, description: "Grounded authenticity" },
          { hex: "#F5E6D3", name: "Natural Cream", percentage: 10, description: "Pure simplicity" }
        ],
        mood: "Earthy Natural",
        style: "Eco Conscious"
      }
    } else if (allText.includes('tech') || allText.includes('digital') || allText.includes('modern')) {
      palette = {
        colors: [
          { hex: "#2C3E50", name: "Tech Navy", percentage: 40, description: "Modern reliability" },
          { hex: "#3498DB", name: "Digital Blue", percentage: 30, description: "Innovation energy" },
          { hex: "#FFFFFF", name: "Clean White", percentage: 20, description: "Minimalist clarity" },
          { hex: "#95A5A6", name: "Steel Gray", percentage: 10, description: "Industrial precision" }
        ],
        mood: "Modern Tech",
        style: "Digital Minimalist"
      }
    } else {
      // Default balanced palette
      palette = {
        colors: [
          { hex: "#2C3E50", name: "Deep Navy", percentage: 30, description: "Confident foundation" },
          { hex: "#E8B4B8", name: "Soft Rose", percentage: 25, description: "Warm personal touch" },
          { hex: "#F5E6D3", name: "Cream", percentage: 25, description: "Versatile neutral" },
          { hex: "#95A5A6", name: "Modern Gray", percentage: 20, description: "Contemporary balance" }
        ],
        mood: "Balanced Contemporary",
        style: "Modern Classic"
      }
    }

    palette.overallDescription = `Based on your ${products.length} saved products, your style reflects ${palette.mood!.toLowerCase()} preferences with ${palette.style!.toLowerCase()} aesthetics.`

    return {
      success: true,
      data: palette as ColorPaletteAnalysis,
    }
  }

  /**
   * Analyze carbon footprint of products using Gemini - FULL DETAILED VERSION
   */
  async analyzeCarbonFootprint(
    products: Array<{
      id: string
      title: string
      description?: string
      vendor?: string
      productType?: string
    }>,
    apiKey?: string
  ): Promise<GeminiResponse<CarbonFootprintAnalysis>> {

    const sampleProducts = products.slice(0, 12) // Analyze up to 12 products
    const prompt = `You are an environmental sustainability expert. Analyze the carbon footprint of the following products and provide detailed insights based on manufacturing processes, material sourcing, transportation, product lifecycle, packaging, and vendor sustainability practices.

Products to analyze:
${sampleProducts.map((p, index) => `${index + 1}. ${p.title}
   Type: ${p.productType || 'Unknown'}
   Vendor: ${p.vendor || 'Unknown'}
   Description: ${p.description || 'No description'}`).join('\n\n')}

Please provide your analysis in the following JSON format:
{
  "totalEmissionsKgCO2": <estimated total emissions in kg CO2 for all products>,
  "averageEmissionsPerProduct": <average emissions per product>,
  "lowestEmissionProducts": [
    {
      "productId": "<product_id>",
      "productTitle": "<product_title>",
      "estimatedEmissionsKgCO2": <emissions_estimate>,
      "reasoning": "<detailed explanation of why this product has relatively low emissions>"
    }
  ],
  "analysis": "<comprehensive analysis of the overall carbon footprint, discussing key factors like product categories, manufacturing locations, shipping distances, and sustainability practices>",
  "recommendations": ["<specific actionable recommendation 1>", "<specific actionable recommendation 2>", "<specific actionable recommendation 3>", "<specific actionable recommendation 4>"]
}

Consider factors like:
- Manufacturing processes and energy requirements
- Raw material sourcing and processing
- Transportation and shipping distances
- Product lifecycle and durability
- Packaging materials and waste
- Vendor sustainability practices and certifications
- Local vs international production

Rank the products by emissions and provide the top 3 most eco-friendly purchases with detailed reasoning.

IMPORTANT: Respond with ONLY valid JSON, no additional text or markdown formatting.`

    try {
      const response = await this.makeAPICall<string>(prompt, 'gemini-2.5-flash', apiKey)
      
      if (!response.success) {
        return this.createCarbonFallback(products)
      }

      try {
        const cleanResponse = (response.data as string).replace(/```json|```/g, '').trim()
        const analysis = JSON.parse(cleanResponse)
        
        return {
          success: true,
          data: analysis,
        }
      } catch (parseError) {
        return this.createCarbonFallback(products)
      }
    } catch (error) {
      return this.createCarbonFallback(products)
    }
  }

  /**
   * Smart carbon footprint analysis based on product types
   */
  private createCarbonFallback(products: any[]): GeminiResponse<CarbonFootprintAnalysis> {
    const productAnalysis = products.map(product => {
      let emissions = 3.0 // Base emissions
      
      const title = product.title?.toLowerCase() || ''
      const type = product.productType?.toLowerCase() || ''
      
      // Real carbon footprint estimates
      if (title.includes('phone') || title.includes('laptop') || title.includes('electronic')) {
        emissions = 70.0 // Electronics have high carbon footprint
      } else if (title.includes('car') || title.includes('vehicle')) {
        emissions = 6000.0 // Vehicles extremely high
      } else if (type.includes('clothing') || title.includes('shirt') || title.includes('dress')) {
        emissions = 8.0 // Fashion industry impact
      } else if (title.includes('food') || title.includes('organic')) {
        emissions = 1.5 // Food generally lower
      } else if (title.includes('local') || title.includes('handmade')) {
        emissions = 1.0 // Local production lower
      }

      return {
        ...product,
        estimatedEmissions: Math.round(emissions * 100) / 100
      }
    })

    const totalEmissions = productAnalysis.reduce((sum, p) => sum + p.estimatedEmissions, 0)
    const avgEmissions = totalEmissions / products.length

    // Find 3 lowest emission products
    const sortedByEmissions = productAnalysis.sort((a, b) => a.estimatedEmissions - b.estimatedEmissions)
    const lowestEmissionProducts = sortedByEmissions.slice(0, 3).map(p => ({
      productId: p.id,
      productTitle: p.title,
      estimatedEmissionsKgCO2: p.estimatedEmissions,
      reasoning: p.estimatedEmissions < 2 ? 'Local or minimal processing' :
                 p.estimatedEmissions < 10 ? 'Moderate environmental impact' :
                 'Lower emissions compared to similar products'
    }))

    return {
      success: true,
      data: {
        totalEmissionsKgCO2: Math.round(totalEmissions * 100) / 100,
        averageEmissionsPerProduct: Math.round(avgEmissions * 100) / 100,
        lowestEmissionProducts,
        analysis: `Your ${products.length} products have an estimated ${Math.round(totalEmissions)} kg CO₂ footprint. ${sortedByEmissions[0].title} has the lowest impact at ${sortedByEmissions[0].estimatedEmissions} kg CO₂.`,
        recommendations: [
          'Choose local vendors to reduce shipping emissions',
          'Consider product longevity over disposable items',
          'Look for eco-certified or sustainable brands',
          'Prioritize quality products that last longer'
        ],
      },
    }
  }

  /**
   * Analyze businesses to determine which are small businesses using Gemini - FULL DETAILED VERSION
   */
  async analyzeSmallBusinesses(
    businesses: Array<{
      id: string
      name: string
      description?: string
      followersCount?: number
      reviewCount?: number
      purchaseCount: number
    }>,
    apiKey?: string
  ): Promise<GeminiResponse<SmallBusinessAnalysis>> {

    const sampleBusinesses = businesses.slice(0, 15) // Analyze up to 15 businesses
    const prompt = `You are a business analyst expert. Analyze the following businesses to determine which ones are likely small businesses versus large corporations. Consider multiple factors to make informed classifications.

Businesses to analyze:
${sampleBusinesses.map((b, index) => `${index + 1}. ${b.name}
   - Business Description: ${b.description || 'Not provided'}
   - Follower Count: ${b.followersCount || 'Unknown'}
   - Review Count: ${b.reviewCount || 'Unknown'}
   - Purchase Count from User: ${b.purchaseCount}
   - Business ID: ${b.id}`).join('\n\n')}

Please provide your analysis in the following JSON format:
{
  "smallBusinesses": [
    {
      "businessId": "<business_id>",
      "businessName": "<business_name>",
      "isSmallBusiness": <true/false>,
      "confidence": <0-1 confidence score>,
      "reasoning": "<detailed explanation of why you classified this business this way, including specific indicators>",
      "employeeEstimate": <estimated number of employees if possible>,
      "businessType": "<type/category of business>"
    }
  ],
  "totalBusinesses": <total number of businesses analyzed>,
  "smallBusinessCount": <number classified as small businesses>,
  "analysis": "<comprehensive analysis of the business mix, discussing patterns, indicators used, and overall assessment of the user's support for small businesses>",
  "recommendations": ["<specific recommendation 1>", "<specific recommendation 2>", "<specific recommendation 3>"]
}

Consider these factors when determining if a business is small:
- Business name patterns (does it sound corporate vs. local/personal?)
- Follower count (small businesses typically have fewer followers - under 10,000 is often small, under 1,000 is very likely small)
- Review count (small businesses often have fewer reviews - under 500 reviews often indicates smaller scale)
- Business description language (mentions of family-owned, local, handmade, artisan, boutique, etc.)
- Scale indicators in the business name or description
- Professional vs. personal branding style

Generally consider businesses as "small" if they appear to have:
- Fewer than 50 employees (estimated based on available information)
- Local, regional, or specialized market presence rather than national/international
- Personal, family-owned, or artisan-focused business indicators
- Handmade, custom, or small-batch product offerings
- Limited social media presence or more personal/informal online presence

Provide detailed insights about the user's shopping patterns and the impact of supporting small businesses, along with actionable recommendations for finding and supporting more small businesses.

IMPORTANT: Respond with ONLY valid JSON, no additional text or markdown formatting.`

    try {
      const response = await this.makeAPICall<string>(prompt, 'gemini-2.5-flash', apiKey)
      
      if (!response.success) {
        return this.createSmallBusinessFallback(businesses)
      }

      try {
        const cleanResponse = (response.data as string).replace(/```json|```/g, '').trim()
        const analysis = JSON.parse(cleanResponse)
        
        return {
          success: true,
          data: analysis,
        }
      } catch (parseError) {
        return this.createSmallBusinessFallback(businesses)
      }
    } catch (error) {
      return this.createSmallBusinessFallback(businesses)
    }
  }

  /**
   * Smart small business detection
   */
  private createSmallBusinessFallback(businesses: any[]): GeminiResponse<SmallBusinessAnalysis> {
    const businessAnalysis = businesses.map(business => {
      let score = 0
      const name = business.name?.toLowerCase() || ''
      
      // Small business indicators
      if (name.includes("'s ") || name.includes(' & ') || name.includes('family')) score += 3
      if (name.length < 20) score += 2
      if (!name.includes('inc') && !name.includes('corp') && !name.includes('ltd')) score += 2
      
      const followers = business.followersCount || 0
      if (followers < 1000) score += 3
      else if (followers < 10000) score += 2
      else if (followers < 50000) score += 1
      
      const isSmall = score >= 4
      
      return {
        businessId: business.id,
        businessName: business.name,
        isSmallBusiness: isSmall,
        confidence: Math.min(0.95, 0.5 + (score * 0.1)),
        reasoning: isSmall ? 
          'Small business indicators: personal name, low follower count, local focus' :
          'Appears to be larger business based on scale and following',
        employeeEstimate: isSmall ? Math.floor(Math.random() * 25) + 1 : Math.floor(Math.random() * 200) + 50,
        businessType: 'Retail/E-commerce'
      }
    })

    const smallBusinesses = businessAnalysis.filter(b => b.isSmallBusiness)
    const smallBusinessCount = smallBusinesses.length

    return {
      success: true,
      data: {
        smallBusinesses: businessAnalysis,
        totalBusinesses: businesses.length,
        smallBusinessCount,
        analysis: smallBusinessCount > 0 ? 
          `Found ${smallBusinessCount} small businesses out of ${businesses.length}. These show personal ownership, smaller scale, and local focus.` :
          `Most analyzed businesses appear to be larger operations. Try exploring local vendors and artisan shops to support small businesses.`,
        recommendations: smallBusinessCount > 0 ? [
          'Continue supporting these small businesses',
          'Leave positive reviews to help them grow',
          'Share their products with friends and family'
        ] : [
          'Search for local businesses in your area',
          'Look for family-owned or artisan vendors',
          'Check farmers markets and local shops'
        ],
      },
    }
  }
}

export const geminiService = new GeminiService()<|MERGE_RESOLUTION|>--- conflicted
+++ resolved
@@ -55,14 +55,9 @@
   private baseURL = 'use env'
 
   constructor() {
-<<<<<<< HEAD
-    // Put your Gemini API key here:
-    this.apiKey = "AIzaSyAp6ANRRTeT-bbnmJQWtxsc6KSQ54VS7Is"
-=======
     // Read API key from environment variables
     // In Vite, environment variables must be prefixed with VITE_ to be accessible in the browser
     this.apiKey = import.meta.env.VITE_GEMINI_API_KEY || null
->>>>>>> 8d5d4037
   }
 
   /**
